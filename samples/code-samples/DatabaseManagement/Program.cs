﻿namespace DocumentDB.Samples.DatabaseManagement
{
    using Microsoft.Azure.Documents;
    using Microsoft.Azure.Documents.Client;
    using Microsoft.Azure.Documents.Linq;
    using System;
    using System.Configuration;
    using System.Linq;
    using System.Threading.Tasks;
    
    // ----------------------------------------------------------------------------------------------------------
    // Prerequistes - 
    // 
    // 1. An Azure DocumentDB account - 
    //    https://azure.microsoft.com/en-us/documentation/articles/documentdb-create-account/
    //
    // 2. Microsoft.Azure.DocumentDB NuGet package - 
    //    http://www.nuget.org/packages/Microsoft.Azure.DocumentDB/ 
    // ----------------------------------------------------------------------------------------------------------
    // Sample - demonstrates the basic CRUD operations on a Database resource for Azure DocumentDB
    //
    // 1. Query for Database
    //
    // 2. Create Database
    //
    // 3. Get a Database by its Id property
    //
    // 4. List all Database resources on an account
    //
    // 5. Delete a Database given its Id property
    // ----------------------------------------------------------------------------------------------------------

    public class Program
    {
        //Read config
        private static readonly string databaseName = "samples";

        private static readonly string endpointUrl = ConfigurationManager.AppSettings["EndPointUrl"];
        private static readonly string authorizationKey = ConfigurationManager.AppSettings["AuthorizationKey"];
        private static readonly ConnectionPolicy connectionPolicy = new ConnectionPolicy { UserAgentSuffix = " samples-net/3" };

        private static DocumentClient client;

        public static void Main(string[] args)
        {
            try
            {   
                // Setup a single instance of DocumentClient that is reused throughout the application
                using (client = new DocumentClient(new Uri(endpointUrl), authorizationKey))
                {
                    RunDatabaseDemo().Wait();
                }
            }
            catch (DocumentClientException de)
            {
                Exception baseException = de.GetBaseException();
                Console.WriteLine("{0} error occurred: {1}, Message: {2}", de.StatusCode, de.Message, baseException.Message);
            }
            catch (Exception e)
            {
                Exception baseException = e.GetBaseException();
                Console.WriteLine("Error: {0}, Message: {1}", e.Message, baseException.Message);
            }
            finally
            {
                Console.WriteLine("End of demo, press any key to exit.");
                Console.ReadKey();
            }
        }

        /// <summary>
        /// Run basic database metadata operations as a console app.
        /// </summary>
        /// <returns></returns>
        private static async Task RunDatabaseDemo()
        {
            await client.CreateDatabaseIfNotExistsAsync(new Database { Id = databaseName });

            Database database = await client.ReadDatabaseAsync(UriFactory.CreateDatabaseUri(databaseName));
            Console.WriteLine("\n3. Read a database resource: {0}", database);

            Console.WriteLine("\n4. Reading all databases resources for an account");
            foreach (var db in await client.ReadDatabaseFeedAsync())
            {
                Console.WriteLine(db);
            }

<<<<<<< HEAD
            //// Uncomment to delete database
            //await client.DeleteDatabaseAsync(UriFactory.CreateDatabaseUri(databaseName));
            //Console.WriteLine("\n5. Database {0} deleted.", database.Id);
        }

        /// <summary>
        /// Create a database if it doesn't exist.
        /// </summary>
        /// <returns></returns>
        private static async Task CreateDatabaseIfNotExists()
        {
            Database database = client.CreateDatabaseQuery().Where(db => db.Id == databaseName).AsEnumerable().FirstOrDefault();
            Console.WriteLine("1. Query for a database returned: {0}", database == null ? "no results" : database.Id);

            //check if a database was returned
            if (database == null)
            {
                database = await client.CreateDatabaseAsync(new Database { Id = databaseName });
                Console.WriteLine("\n2. Created Database: id - {0}", database.Id);
            }
=======
            // Uncomment to delete database!
            // await client.DeleteDatabaseAsync(UriFactory.CreateDatabaseUri(databaseName));
            // Console.WriteLine("\n5. Database {0} deleted.", database.Id);
>>>>>>> fc16687e
        }
    }
}<|MERGE_RESOLUTION|>--- conflicted
+++ resolved
@@ -85,32 +85,9 @@
                 Console.WriteLine(db);
             }
 
-<<<<<<< HEAD
-            //// Uncomment to delete database
-            //await client.DeleteDatabaseAsync(UriFactory.CreateDatabaseUri(databaseName));
-            //Console.WriteLine("\n5. Database {0} deleted.", database.Id);
-        }
-
-        /// <summary>
-        /// Create a database if it doesn't exist.
-        /// </summary>
-        /// <returns></returns>
-        private static async Task CreateDatabaseIfNotExists()
-        {
-            Database database = client.CreateDatabaseQuery().Where(db => db.Id == databaseName).AsEnumerable().FirstOrDefault();
-            Console.WriteLine("1. Query for a database returned: {0}", database == null ? "no results" : database.Id);
-
-            //check if a database was returned
-            if (database == null)
-            {
-                database = await client.CreateDatabaseAsync(new Database { Id = databaseName });
-                Console.WriteLine("\n2. Created Database: id - {0}", database.Id);
-            }
-=======
             // Uncomment to delete database!
             // await client.DeleteDatabaseAsync(UriFactory.CreateDatabaseUri(databaseName));
             // Console.WriteLine("\n5. Database {0} deleted.", database.Id);
->>>>>>> fc16687e
         }
     }
 }